Name:                stm-conduit
<<<<<<< HEAD
Version:             2.1.4
=======
Version:             2.2
>>>>>>> 3cbe448f
Synopsis:            Introduces conduits to channels, and promotes using
                     conduits concurrently.
Description:         Provides two simple conduit wrappers around STM
                     channels - a source and a sink.
Homepage:            https://github.com/wowus/stm-conduit
License:             BSD3
License-file:        LICENSE
Author:              Clark Gaebel
Maintainer:          cgaebel@uwaterloo.ca
Category:            Concurrency, Conduit

Build-type:          Simple

Cabal-version:       >=1.8

Library
    exposed-modules:
        Data.Conduit.Async
        Data.Conduit.TMChan
        Data.Conduit.TQueue

    build-depends:
        base          == 4.*
      , transformers  >= 0.2 && <= 0.4
      , stm           == 2.4.*
      , stm-chans     >= 2.0 && < 3.1
      , conduit       == 1.0.*
      , resourcet     >= 0.3 && < 0.5
      , async         >= 2.0.1
      , monad-control >= 0.3.2
      , monad-loops   >= 0.4.2
      , lifted-base   >= 0.2.1
      , lifted-async  >= 0.1

    ghc-options: -Wall -fwarn-tabs -fwarn-unused-imports

test-suite stm-conduit-tests
    type:           exitcode-stdio-1.0
    main-is:        Test.hs
    hs-source-dirs: test/

    ghc-options:    -rtsopts=all -threaded

    build-Depends:
        base       == 4.*
      , QuickCheck >= 2
      , HUnit
      , test-framework
      , test-framework-hunit
      , test-framework-quickcheck2
      , stm
      , stm-conduit
      , conduit
      , transformers
      , stm-chans

source-repository head
    type:     git
    location: git://github.com/wowus/stm-conduit.git<|MERGE_RESOLUTION|>--- conflicted
+++ resolved
@@ -1,9 +1,5 @@
 Name:                stm-conduit
-<<<<<<< HEAD
-Version:             2.1.4
-=======
 Version:             2.2
->>>>>>> 3cbe448f
 Synopsis:            Introduces conduits to channels, and promotes using
                      conduits concurrently.
 Description:         Provides two simple conduit wrappers around STM
